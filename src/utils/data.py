--- conflicted
+++ resolved
@@ -23,12 +23,8 @@
 # import transforms
 # from utils import plot_lc
 from utils import transforms
-<<<<<<< HEAD
 from utils.utils import plot_lc
 
-=======
-# import transforms
->>>>>>> 603f2ccb
 
 TRAIN_SECTORS_DEBUG = [10]
 # TRAIN_SECTORS_FULL = [10,11,12,13,14,15,16,17,18,19,20,21]
